
This document specifies the protocols used by the *decide* operant control
software to manipulate experimental state and broadcast state changes.

-   Name: 3/decide
-   Editor: Dan Meliza (dan at meliza.org)
-   Version: 2.0
-   State:  draft
-   URL: <https://meliza.org/spec:3/decide-ctrl/>

## Goals and framework

Automated operant behavioral experiments involve the following processes:

1. Physical control of operant apparatus, including sound playback for stimulus
   presentation.
2. Sequencing and control of experimental trials. For example, a typical trial
   comprises presentation of one or more stimuli, detection of correct and
   incorrect responses, and provision of positive and negative feedback. In
   addition, trials may be structured into blocks with varying experimental
   conditions.
3. Logging of apparatus state changes.
4. Interfaces to monitor and manipulate the apparatus and experimental progress,
   including starting and stopping experiments.

In *decide*, these processes are implemented in programs that may be distributed
over multiple computers. The apparatus control processes run on small embedded
computers that interface directly with operant hardware through general-purpose
input-output (GPIO) lines or local buses like I2C. Each of these hardware `components` has a unique identifier.

This protocol defines how an experimental control programs (`client`)
communicates with an apparatus control process (`controller`). There are two
kinds of information flow.

To request information about the capabilities and configuration of the
`controller` or changes to the state of a `component`, the `client` sends a
message through a synchronous request-reply (REQ-REP) channel. The `controller`
replies to each request with an acknowledgement, the requested information, or
with an error message.

When the state of a `component` changes, either as the result of a request or an
action by the experimental subject, the `controller` sends this information to the
`client` through an asynchronous PUB-SUB channel.

## Messages

The protocols described here are intended to be as independent of the wire
protocol as possible, but the current implementation uses
[zeromq](https://zeromq.org), with an asynchronous PUB channel and a synchronous
REQ channel.

<<<<<<< HEAD
TODO: define port numbers here. Current temporary ports:
=======
Current temporary ports:
>>>>>>> 09d2a330

- request port 7897
- publish port 7898

### PUB channel

PUB messages are sent asynchronously and do not require a response. In zeromq, PUB messages have *topics*, and subscribers can specify which messages to receive based on `topic`. In this protocol, messages are given the following PUB topics:

#### State changes

Changes to the state of a component are published under the topic `state/name`, where `name` is the name of the component. All components have unique names. The payload of the message comprises a [protocol buffer](https://developers.google.com/protocol-buffers/) with the following specification:

``` protocol-buffer
message Pub {
  google.protobuf.Timestamp time = 1;
  google.protobuf.Any state = 2;
}
```

#### Log messages

Operational messages are published under the topic `log/level`, where `level` is one of the following values: `error`, `warning`, `info`, or `debug`. The payload of the message must comprise a UTF-8 encoded string with the cause of the logging event.

### REQ messages

REQ messages use a synchronous request-reply pattern. The client initiates each exchange and must not send an additional request until it receives a reply.

A request consists of the following zmq frames:

- Frame 0: Empty (zero bytes, invisible to REQ application)
- Frame 1: "DCDC01" (six bytes, representing decide/control v0.1)
- Frame 2: Request type (one byte, see below)
- Frame 3: Request body (message type dependent)
- Frame 4: Component name (UTF-8 encoded, frame only required by some request types)

#### Change state (0x00)

Requests a modification to the state of the component specified by `name`. Controller will reply with error if the component does not exist or the request was badly formed, and with OK otherwise. Note that the actual state change will be broadcast on the PUB channel.

#### Reset state (0x01)

Requests that the state of the component specified by `name` be reset to its default value. Controller will reply with error if the component does not exist or the request was badly formed, and with OK otherwise. Note that the actual state change will be broadcast on the PUB channel.

#### Set parameters (0x02)

#### Get component parameters (0x12)

#### Get component state type (0x13)

#### Lock experiment (0x20)

#### Unlock experiment (0x21)

### REP messages

For each REQ message, the `controller` must respond with a REP consisting of the following zmq frames:

- Frame 0: Empty (zero bytes, invisible to REQ application)
- Frame 3: Reply body (message type dependent)

<<<<<<< HEAD
#### OK (0x00)

#### error (0x01)

#### Get component parameters (0x12)

``` protocol-buffer

```

#### Get component state type (0x13)

``` protocol-buffer

=======
```protocol-buffer
/* These are the reply types */
message Reply {
  oneof result {
    // For state_change, state_reset, lock_expt, unlock_expt:
    // indicates the request was correctly formed and was acted on
    google.protobuf.Empty ok = 2;
    // indicates an error with the request, contents give the cause
    string error = 3;
    // reply to get_parameters
    google.protobuf.Any params = 19;
  }
}
>>>>>>> 09d2a330
```<|MERGE_RESOLUTION|>--- conflicted
+++ resolved
@@ -49,11 +49,7 @@
 [zeromq](https://zeromq.org), with an asynchronous PUB channel and a synchronous
 REQ channel.
 
-<<<<<<< HEAD
-TODO: define port numbers here. Current temporary ports:
-=======
 Current temporary ports:
->>>>>>> 09d2a330
 
 - request port 7897
 - publish port 7898
@@ -107,6 +103,8 @@
 
 #### Unlock experiment (0x21)
 
+#### Shutdown (0x22)
+
 ### REP messages
 
 For each REQ message, the `controller` must respond with a REP consisting of the following zmq frames:
@@ -114,22 +112,6 @@
 - Frame 0: Empty (zero bytes, invisible to REQ application)
 - Frame 3: Reply body (message type dependent)
 
-<<<<<<< HEAD
-#### OK (0x00)
-
-#### error (0x01)
-
-#### Get component parameters (0x12)
-
-``` protocol-buffer
-
-```
-
-#### Get component state type (0x13)
-
-``` protocol-buffer
-
-=======
 ```protocol-buffer
 /* These are the reply types */
 message Reply {
@@ -143,5 +125,4 @@
     google.protobuf.Any params = 19;
   }
 }
->>>>>>> 09d2a330
 ```