--- conflicted
+++ resolved
@@ -9,10 +9,7 @@
 [dependencies]
 decide-proto = { path = "../decide-proto" }
 lights = { path = "../components/lights" }
-stepper_motor = { path = "../components/stepper_motor"}
-house_light = { path = "../components/house_light"}
-peckboard = { path = "../components/peckboard"}
-tmq = { version = "0.3", features = ["zmq-vendored"] }
+tmq = "0.3.0"
 zmq = "0.9.2"
 log = "0.4.14"
 tokio = { version = "1.13", features = ["full"] }
@@ -33,11 +30,6 @@
 tracing-subscriber = "0.3.3"
 
 [dev-dependencies]
-<<<<<<< HEAD
-console-subscriber = { git = "https://github.com/tokio-rs/console" }
-rand = "0.7"
-=======
->>>>>>> 09d2a330
 test-log = { version = "0.2.8", default-features = false, features = ["trace"] }
 env_logger = "*"
 tracing = {version = "0.1", default-features = false}
