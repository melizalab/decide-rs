--- conflicted
+++ resolved
@@ -1,9 +1,5 @@
 use anyhow::Context;
-<<<<<<< HEAD
-use decide_core::ComponentCollection;
-=======
 use decide_core::{run, ComponentCollection};
->>>>>>> 09d2a330
 
 #[tokio::main(flavor = "multi_thread", worker_threads = 10)]
 async fn main() -> anyhow::Result<()> {
@@ -15,16 +11,8 @@
         // sets this to be the default, global collector for this application.
         .init();
 
-<<<<<<< HEAD
-    tracing::debug!("hi");
-
-    let (components, state_stream) =
-        ComponentCollection::new().context("could not initialize controller")?;
-    decide_core::launch_decide(components, state_stream).await
-=======
     let (components, state_stream) =
         ComponentCollection::new().context("could not initialize controller")?;
     let res = run::launch_decide(components, state_stream)?;
     res.await
->>>>>>> 09d2a330
 }