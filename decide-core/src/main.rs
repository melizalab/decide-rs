--- conflicted
+++ resolved
@@ -1,11 +1,6 @@
 use anyhow::Context;
 use decide_core::{run, ComponentCollection};
 use tracing_subscriber::filter::EnvFilter;
-<<<<<<< HEAD
-
-#[tokio::main(flavor = "multi_thread", worker_threads = 10)]
-async fn main() -> anyhow::Result<()> {
-=======
 use time;
 
 #[tokio::main(flavor = "multi_thread", worker_threads = 10)]
@@ -14,10 +9,9 @@
         "[year]-[month padding:zero]-[day padding:zero] [hour]:[minute]:[second]",
     ).expect(" Setting Timer Format ");
     let timer_offset = time::UtcOffset::current_local_offset()
-        .unwrap_or_else(|_| time::UtcOffset::UTC);
+        .unwrap_or_else(|_| time::UtcOffset::from_hms(-5, 0, 0).unwrap());
     let timer =
         tracing_subscriber::fmt::time::OffsetTime::new(timer_offset, timer_fmt);
->>>>>>> 36086097
     let filter = EnvFilter::try_from_env("DECIDE_LOG")
         .or_else(|_| EnvFilter::try_new("info"))
         .unwrap();
@@ -25,10 +19,7 @@
         .pretty()
         .with_thread_names(true)
         .with_env_filter(filter)
-<<<<<<< HEAD
-=======
         .with_timer(timer)
->>>>>>> 36086097
         // enable everything
         // sets this to be the default, global collector for this application.
         .init();
