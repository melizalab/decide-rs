<<<<<<< HEAD
use decide_core::ComponentCollection;
use decide_proto::{
    decide, decide::Reply, GeneralRequest, Request, RequestType, DECIDE_VERSION, REQ_ENDPOINT,
};
use futures::{SinkExt, StreamExt};
use num_traits::ToPrimitive;
use std::rc::Rc;
use tmq::{request, router, Context, Multipart};

use zmq::SocketType;

use std::thread::{spawn, JoinHandle};
use tmq::Result;
use utils::{generate_tcp_address, msg, sync_echo};

mod utils;

#[test_log::test]
fn log() {
    tracing::info!("hi");
}

use std::sync::Once;

static INIT: Once = Once::new();

pub fn initialize() {
    INIT.call_once(|| {
        tokio::spawn(async move {
            let config = "
            house-lights:
              driver: Lights
              config:
                pin: 4"
                .as_bytes();
            let (components, state_stream) = ComponentCollection::from_reader(config).unwrap();
            decide_core::launch_decide(components, state_stream).await;
        });
    });
}

#[tokio::test]
async fn request_lock() {
    initialize();
    let ctx = Context::new();
    let mut req_sock = request(&ctx).connect(REQ_ENDPOINT).unwrap();

    let request = Request {
        request_type: RequestType::General(GeneralRequest::RequestLock),
        component: None,
        body: vec![],
    };
    let message = Multipart::from(request);
    let reply_sock = req_sock.send(message).await.unwrap();
    let (multipart, req) = reply_sock.recv().await.unwrap();
    req_sock = req;
    println!("{:?}", Reply::from(multipart));
=======
use decide_proto::{proto::{reply, Pub, Reply, Config, StateChange, ComponentParams}, GeneralRequest, Request, RequestType, ComponentRequest, REQ_ENDPOINT, PUB_ENDPOINT, ComponentName};
use futures::{Stream, StreamExt};
use decide_proto::Component;
use lights::Lights;
use tmq::{request, subscribe, Context, Multipart};
use prost::Message;
use prost_types::Any;
use tokio::test;

async fn send_request(message: Request) -> anyhow::Result<reply::Result> {
    let ctx = Context::new();
    tracing::trace!("trying to connect");
    let req_sock = request(&ctx).connect(REQ_ENDPOINT)?;
    tracing::trace!("connected");

    let message = Multipart::from(message);
    tracing::trace!("trying to send message");
    let reply_sock = req_sock.send(message).await?;
    tracing::trace!("sent message");
    let (multipart, _req) = reply_sock.recv().await?;
    tracing::trace!("received reply");
    let reply = Reply::from(multipart);
    println!("{:?}", reply);
    Ok(reply.result.unwrap())
}

fn pub_stream(topic: &[u8]) -> anyhow::Result<impl Stream<Item = Pub>> {
     let socket = subscribe(&Context::new())
        .connect(PUB_ENDPOINT)?
        .subscribe(topic)?
        .map(|x| {
            let encoded_pub = x.unwrap().pop_front().unwrap();
            Pub::decode(&encoded_pub[..]).unwrap()
        });
     Ok(socket)
}

macro_rules! lock {
    () => {
        {
            let config = Config {
                identifier: String::from("39c12c22af89685008eb9725a40b94089dfa36d27cfc0cdb912629c6ff2de50e"),
            };
            let request = Request {
                request_type: RequestType::General(GeneralRequest::RequestLock),
                component: None,
                body: config.encode_to_vec(),
            };
            let result = send_request(request).await?;
            result
        }
    };
}

macro_rules! unlock {
    () => {
        {
            let request = Request {
                request_type: RequestType::General(GeneralRequest::ReleaseLock),
                component: None,
                body: vec![],
            };
            let result = send_request(request).await?;
            result
        }
    }
}

#[test]
async fn locking_behavior() -> anyhow::Result<()> {
    let result = lock!();
    assert_eq!(result, reply::Result::Ok(()));
    let result = lock!();
    assert_eq!(result, reply::Result::Error(String::from("controller is already locked")));
    let result = unlock!();
    assert_eq!(result, reply::Result::Ok(()));
    let result = lock!();
    assert_eq!(result, reply::Result::Ok(()));
    unlock!();
    Ok(())
}

#[test]
async fn parameters() {
    let params = Any {
        type_url: String::from(Lights::PARAMS_TYPE_URL),
        value: lights::proto::Params {
            blink: false,
        }.encode_to_vec(),
    };
    let params_message = ComponentParams {
        parameters: Some(params.clone()),
    };
    let request = Request {
        request_type: RequestType::Component(ComponentRequest::SetParameters),
        component: Some(ComponentName(String::from("house-lights"))),
        body: params_message.encode_to_vec(),
    };
    let result = send_request(request).await.unwrap();
    assert_eq!(result, reply::Result::Ok(()));
    let request = Request {
        request_type: RequestType::Component(ComponentRequest::GetParameters),
        component: Some(ComponentName(String::from("house-lights"))),
        body: vec![],
    };
    let result = send_request(request).await.unwrap();
    assert_eq!(result, reply::Result::Params(params));
}

#[test_log::test(test)]
#[ignore = "the Lights component doesn't work right"]
async fn state() {
    let state = Any {
        type_url: String::from(Lights::STATE_TYPE_URL),
        value: lights::proto::State {
            on: true,
        }.encode_to_vec(),
    };
    let state_message = StateChange {
        state: Some(state.clone()),
    };
    let request = Request {
        request_type: RequestType::Component(ComponentRequest::ChangeState),
        component: Some(ComponentName(String::from("house-lights"))),
        body: state_message.encode_to_vec(),
    };
    let result = send_request(request).await.unwrap();
    assert_eq!(result, reply::Result::Ok(()));
    tracing::trace!("waiting for pub");
    let state_update = pub_stream(b"").unwrap().next().await.unwrap();
    assert_eq!(state_update.state.unwrap(), state);
>>>>>>> 09d2a330
}<|MERGE_RESOLUTION|>--- conflicted
+++ resolved
@@ -1,62 +1,3 @@
-<<<<<<< HEAD
-use decide_core::ComponentCollection;
-use decide_proto::{
-    decide, decide::Reply, GeneralRequest, Request, RequestType, DECIDE_VERSION, REQ_ENDPOINT,
-};
-use futures::{SinkExt, StreamExt};
-use num_traits::ToPrimitive;
-use std::rc::Rc;
-use tmq::{request, router, Context, Multipart};
-
-use zmq::SocketType;
-
-use std::thread::{spawn, JoinHandle};
-use tmq::Result;
-use utils::{generate_tcp_address, msg, sync_echo};
-
-mod utils;
-
-#[test_log::test]
-fn log() {
-    tracing::info!("hi");
-}
-
-use std::sync::Once;
-
-static INIT: Once = Once::new();
-
-pub fn initialize() {
-    INIT.call_once(|| {
-        tokio::spawn(async move {
-            let config = "
-            house-lights:
-              driver: Lights
-              config:
-                pin: 4"
-                .as_bytes();
-            let (components, state_stream) = ComponentCollection::from_reader(config).unwrap();
-            decide_core::launch_decide(components, state_stream).await;
-        });
-    });
-}
-
-#[tokio::test]
-async fn request_lock() {
-    initialize();
-    let ctx = Context::new();
-    let mut req_sock = request(&ctx).connect(REQ_ENDPOINT).unwrap();
-
-    let request = Request {
-        request_type: RequestType::General(GeneralRequest::RequestLock),
-        component: None,
-        body: vec![],
-    };
-    let message = Multipart::from(request);
-    let reply_sock = req_sock.send(message).await.unwrap();
-    let (multipart, req) = reply_sock.recv().await.unwrap();
-    req_sock = req;
-    println!("{:?}", Reply::from(multipart));
-=======
 use decide_proto::{proto::{reply, Pub, Reply, Config, StateChange, ComponentParams}, GeneralRequest, Request, RequestType, ComponentRequest, REQ_ENDPOINT, PUB_ENDPOINT, ComponentName};
 use futures::{Stream, StreamExt};
 use decide_proto::Component;
@@ -188,5 +129,4 @@
     tracing::trace!("waiting for pub");
     let state_update = pub_stream(b"").unwrap().next().await.unwrap();
     assert_eq!(state_update.state.unwrap(), state);
->>>>>>> 09d2a330
 }