use async_trait::async_trait;
use decide_proto::{error::DecideError, Component};
use prost::Message;
use prost_types::Any;
use serde::Deserialize;
use std::sync::{
    atomic::{AtomicBool, Ordering},
    Arc,
};
use tokio::{
    self,
    sync::mpsc,
    time::{sleep, Duration},
};

pub mod proto {
    include!(concat!(env!("OUT_DIR"), "/_.rs"));
}

#[derive(Deserialize, Debug)]
pub struct LightsConfig {
    pin: u8,
}

pub struct Lights {
    on: Arc<AtomicBool>,
    blink: Arc<AtomicBool>,
}

#[async_trait]
impl Component for Lights {
    type State = proto::State;
    type Params = proto::Params;
    type Config = LightsConfig;
    const STATE_TYPE_URL: &'static str = "melizalab.org/proto/lights_state";
    const PARAMS_TYPE_URL: &'static str = "melizalab.org/proto/lights_params";

    fn new(config: Self::Config) -> Self {
        println!("Lights with config {:?}", config);
        Lights {
            on: Arc::new(AtomicBool::new(false)),
            blink: Arc::new(AtomicBool::new(false)),
        }
    }

<<<<<<< HEAD
    async fn init(&self, _config: Self::Config,sender: mpsc::Sender<Any>) {
=======
    async fn init(&self, _config: Self::Config, sender: mpsc::Sender<Any>) {
>>>>>>> 09d2a330
        let blink = self.blink.clone();
        let on = self.on.clone();
        tokio::spawn(async move {
            loop {
                if blink.load(Ordering::Relaxed) {
                    tracing::debug!("lights changing state");
                    let old_state = on.fetch_xor(true, Ordering::Relaxed);
                    let new_state = !old_state;
                    let state = Self::State { on: new_state };
                    let message = Any {
                        value: state.encode_to_vec(),
                        type_url: Self::STATE_TYPE_URL.into(),
                    };
                    sender.send(message).await.unwrap();
                    sleep(Duration::from_millis(100)).await;
                }
            }
        });
    }

    fn change_state(&mut self, state: Self::State) -> Result<(), DecideError> {
        self.on.store(state.on, Ordering::Relaxed);
        Ok(())
    }

    fn set_parameters(&mut self, params: Self::Params) -> Result<(), DecideError> {
        self.blink.store(params.blink, Ordering::Relaxed);
        Ok(())
    }

    fn get_parameters(&self) -> Self::Params {
        Self::Params {
            blink: self.blink.load(Ordering::Relaxed),
        }
    }

    fn get_state(&self) -> Self::State {
        Self::State {
            on: self.on.load(Ordering::Relaxed),
        }
    }
}<|MERGE_RESOLUTION|>--- conflicted
+++ resolved
@@ -43,11 +43,7 @@
         }
     }
 
-<<<<<<< HEAD
-    async fn init(&self, _config: Self::Config,sender: mpsc::Sender<Any>) {
-=======
     async fn init(&self, _config: Self::Config, sender: mpsc::Sender<Any>) {
->>>>>>> 09d2a330
         let blink = self.blink.clone();
         let on = self.on.clone();
         tokio::spawn(async move {
